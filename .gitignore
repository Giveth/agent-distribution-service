# Dependencies
node_modules/
npm-debug.log*
yarn-debug.log*
yarn-error.log*
yarn.lock

# TypeScript
dist/
*.tsbuildinfo

# Environment variables
.env
.env.local
.env.*.local
.env.development
.env.test
.env.production

# IDE and editors
.idea/
.vscode/
*.swp
*.swo
.DS_Store
*.sublime-workspace
*.sublime-project

# Logs
logs/
*.log

# Docker
.docker/
docker-compose.override.yml

# Testing
coverage/
.nyc_output/

# Build output
build/
out/

# Temporary files
tmp/
temp/

# Database
*.sqlite
*.sqlite3
*.db

# Misc
.cache/
.temp/
.tmp/ 

<<<<<<< HEAD
CLAUDE.md
*.crt
=======
certs/
*.crt
CLAUDE.md
>>>>>>> 95f65cd6
<|MERGE_RESOLUTION|>--- conflicted
+++ resolved
@@ -56,11 +56,5 @@
 .temp/
 .tmp/ 
 
-<<<<<<< HEAD
-CLAUDE.md
 *.crt
-=======
-certs/
-*.crt
-CLAUDE.md
->>>>>>> 95f65cd6
+CLAUDE.md