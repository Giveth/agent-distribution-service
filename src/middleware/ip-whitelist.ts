import { Request, Response, NextFunction } from "express";
import { config } from "../config";

export const ipWhitelistMiddleware = (
  req: Request,
  res: Response,
  next: NextFunction
) => {
  // Skip IP check in production if no IPs are configured
  if (
    config.environment === "production" &&
    config.server.allowedIPs.length === 0
  ) {
    return next();
  }

<<<<<<< HEAD
  const clientIP = req.ip || req.socket.remoteAddress;

  if (clientIP && config.server.allowedIPs.includes(clientIP)) {
    next();
  } else {
    res.status(401).json({
      error: "Unauthorized: IP address not in whitelist",
    });
  }
};
=======
    console.log('API call from Client IP:', clientIP);

    if (clientIP && config.server.allowedIPs.includes(clientIP)) {
        next();
    } else {
        res.status(401).json({
            error: 'Unauthorized: IP address not in whitelist'
        });
    }
}; 
>>>>>>> 3cf5dccd
<|MERGE_RESOLUTION|>--- conflicted
+++ resolved
@@ -14,7 +14,6 @@
     return next();
   }
 
-<<<<<<< HEAD
   const clientIP = req.ip || req.socket.remoteAddress;
 
   if (clientIP && config.server.allowedIPs.includes(clientIP)) {
@@ -24,16 +23,4 @@
       error: "Unauthorized: IP address not in whitelist",
     });
   }
-};
-=======
-    console.log('API call from Client IP:', clientIP);
-
-    if (clientIP && config.server.allowedIPs.includes(clientIP)) {
-        next();
-    } else {
-        res.status(401).json({
-            error: 'Unauthorized: IP address not in whitelist'
-        });
-    }
-}; 
->>>>>>> 3cf5dccd
+};